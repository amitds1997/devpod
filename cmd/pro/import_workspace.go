package pro

import (
	"context"
	"fmt"

	"github.com/loft-sh/devpod/cmd/flags"
	"github.com/loft-sh/devpod/pkg/config"
	provider2 "github.com/loft-sh/devpod/pkg/provider"
	"github.com/loft-sh/devpod/pkg/random"
	"github.com/loft-sh/devpod/pkg/workspace"
	"github.com/loft-sh/log"
	"github.com/pkg/errors"
	"github.com/spf13/cobra"
)

type ImportCmd struct {
	*flags.GlobalFlags

	WorkspaceId      string
	WorkspaceUid     string
	WorkspaceProject string

	Own bool
	log log.Logger
}

// NewImportCmd creates a new command
func NewImportCmd(globalFlags *flags.GlobalFlags) *cobra.Command {
	logger := log.GetInstance()
	cmd := &ImportCmd{
		GlobalFlags: globalFlags,
		log:         logger,
	}

	importCmd := &cobra.Command{
		Use:   "import-workspace",
		Short: "Imports a workspace",
		RunE: func(cobraCmd *cobra.Command, args []string) error {
			return cmd.Run(cobraCmd.Context(), args)
		},
	}

	importCmd.Flags().StringVar(&cmd.WorkspaceId, "workspace-id", "", "ID of a workspace to import")
	importCmd.Flags().StringVar(&cmd.WorkspaceUid, "workspace-uid", "", "UID of a workspace to import")
	importCmd.Flags().StringVar(&cmd.WorkspaceProject, "workspace-project", "", "Project of the workspace to import")
	importCmd.Flags().BoolVar(&cmd.Own, "own", false, "If true, will behave as if workspace was not imported")
	_ = importCmd.MarkFlagRequired("workspace-uid")
	return importCmd
}

func (cmd *ImportCmd) Run(ctx context.Context, args []string) error {
	if len(args) != 1 {
		return fmt.Errorf("usage: devpod pro import-workspace <devpod-pro-host>")
	}

	devPodProHost := args[0]
	devPodConfig, err := config.LoadConfig(cmd.Context, "")
	if err != nil {
		return err
	}

	// set uid as id
	if cmd.WorkspaceId == "" {
		cmd.WorkspaceId = cmd.WorkspaceUid
	}

	// check if workspace already exists
	if provider2.WorkspaceExists(devPodConfig.DefaultContext, cmd.WorkspaceId) {
		workspaceConfig, err := provider2.LoadWorkspaceConfig(devPodConfig.DefaultContext, cmd.WorkspaceId)
		if err != nil {
			return fmt.Errorf("load workspace: %w", err)
		} else if workspaceConfig.UID == cmd.WorkspaceUid {
			cmd.log.Infof("Workspace %s already imported", cmd.WorkspaceId)
			return nil
		}

		newWorkspaceId := cmd.WorkspaceId + "-" + random.String(5)
		if provider2.WorkspaceExists(devPodConfig.DefaultContext, newWorkspaceId) {
			return fmt.Errorf("workspace %s already exists", cmd.WorkspaceId)
		}

		cmd.log.Infof("Workspace %s already exists, will use name %s instead", cmd.WorkspaceId, newWorkspaceId)
		cmd.WorkspaceId = newWorkspaceId
	}

	provider, err := resolveProInstance(devPodConfig, devPodProHost, cmd.log)
	if err != nil {
<<<<<<< HEAD
		return errors.Wrap(err, "prepare workspace to import definition")
=======
		return errors.Wrap(err, "resolve provider")
>>>>>>> c1f48a23
	}

	err = cmd.writeWorkspaceDefinition(devPodConfig, provider)
	if err != nil {
		return errors.Wrap(err, "prepare workspace to import definition")
	}

	cmd.log.Infof("Successfully imported workspace %s", cmd.WorkspaceId)
	return nil
}

func (cmd *ImportCmd) writeWorkspaceDefinition(devPodConfig *config.Config, provider *provider2.ProviderConfig) error {
	workspaceFolder, err := provider2.GetWorkspaceDir(devPodConfig.DefaultContext, cmd.WorkspaceId)
	if err != nil {
		return errors.Wrap(err, "get workspace dir")
	}

	workspaceObj := &provider2.Workspace{
		ID:     cmd.WorkspaceId,
		UID:    cmd.WorkspaceUid,
		Folder: workspaceFolder,
		Provider: provider2.WorkspaceProviderConfig{
			Name:    provider.Name,
			Options: map[string]config.OptionValue{},
		},
		Context:  devPodConfig.DefaultContext,
		Imported: !cmd.Own,
	}
	if cmd.WorkspaceProject != "" {
		workspaceObj.Provider.Options["LOFT_PROJECT"] = config.OptionValue{
			Value:        cmd.WorkspaceProject,
			UserProvided: true,
		}
	}

	err = provider2.SaveWorkspaceConfig(workspaceObj)
	if err != nil {
		return err
	}

	return nil
}

func resolveProInstance(devPodConfig *config.Config, devPodProHost string, log log.Logger) (*provider2.ProviderConfig, error) {
	proInstanceConfig, err := provider2.LoadProInstanceConfig(devPodConfig.DefaultContext, devPodProHost)
	if err != nil {
		return nil, fmt.Errorf("load pro instance %s: %w", devPodProHost, err)
	}

	provider, err := workspace.FindProvider(devPodConfig, proInstanceConfig.Provider, log)
	if err != nil {
		return nil, errors.Wrap(err, "find provider")
	} else if !provider.Config.IsProxyProvider() {
		return nil, fmt.Errorf("provider is not a proxy provider")
	}

	return provider.Config, nil
}<|MERGE_RESOLUTION|>--- conflicted
+++ resolved
@@ -86,11 +86,7 @@
 
 	provider, err := resolveProInstance(devPodConfig, devPodProHost, cmd.log)
 	if err != nil {
-<<<<<<< HEAD
-		return errors.Wrap(err, "prepare workspace to import definition")
-=======
 		return errors.Wrap(err, "resolve provider")
->>>>>>> c1f48a23
 	}
 
 	err = cmd.writeWorkspaceDefinition(devPodConfig, provider)
